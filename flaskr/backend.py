--- conflicted
+++ resolved
@@ -200,7 +200,6 @@
         Returns:
             Nothing.
         """
-<<<<<<< HEAD
         pass
 
     def get_contributors(self):
@@ -212,7 +211,4 @@
         contributors = []
         for contributor in json_dict.keys():
             contributors.append(contributor)
-        return contributors
-=======
-        pass
->>>>>>> 0d57f771
+        return contributors