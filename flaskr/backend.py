from google.cloud import storage
import json
import random

# Create mock backend in file to test.


class Backend:
    """Retrieves and modifies data from GCS using two buckets, one for passwords and another for content.

    This class will take care of storing and retreving data from the GCS.
    It will store the password bucket name and content bucket name so it can access the buckets and store and retrieve the data received.
    This will upload files and retrieve the file paths for the location of the files indicated.

    Atrributes:
        password_b: the name of the bucket where the username is stored inside of a blob and the content is the hashed password.
        content_b: the name of the bucket where the uploaded files are stored.
        storage_client: creates the connection with GCS.
        content_bucket: connection to the content bucket on GCS.
        password_bucket: connection to the password bucket on GCS.
    """

    def __init__(self):
        """Initializes the GCS and sets the password and content bucket."""
        self.storage_client = storage.Client()
        self.password_b = "usersandpasswords"
        self.content_b = "awesomewikicontent"
        self.password_bucket = self.storage_client.bucket(self.password_b)
        self.content_bucket = self.storage_client.bucket(self.content_b)

    def get_wiki_page(self, name):
        """Using the name passed as argument, it will retrieve the data from GCS that corresponds to that file.

        Args:
            name: the name of the wiki page that is being looked up on the GCS content bucket.

        Returns:
            A string with all the content of the wiki page requested.
        """
        blob = self.content_bucket.get_blob(name)
        return blob.download_as_bytes().decode()

    def get_all_page_names(self):
        """Retrieves all the uploaded pages from GCS.

        Returns:
            A list with all the page names that end with .html.
        """
        page_names = []
        blobs = self.content_bucket.list_blobs()
        for blob in blobs:
            if blob.name.endswith(".html"):
                page_names.append(blob.name)
        return page_names

    def upload(self, username, name, file):
        """Using the file and name given, it will try to create a blob using the file name and store the file inside of the blob

        Args:
            name: the naming of the file that will be stored on the GCS content bucket.
            file: the file that will be stored on the GCS content bucket.

        Returns:
            True if the file was successfully uploaded to GCS.
            False if the file name exists.
        """
        file_type = file.filename.split(".")[-1]
        blob = self.content_bucket.blob(f"{name}.{file_type}")
        if blob.exists():
            return False
        else:
            json_blob = self.content_bucket.get_blob("info.json")
            json_str = json_blob.download_as_bytes().decode()
            json_dict = json.loads(json_str)
            json_dict[username]["files_uploaded"].append(f"{name}.{file_type}")
            blob.upload_from_file(file)
            mod_json_data = json.dumps(json_dict)
            json_blob.upload_from_string(mod_json_data,
                                         content_type="application/json")
            return True

    def sign_up(self, username, password):
        """It will create a new blob inside of the password bucket that has the user name as the blob name and the content will be the hashed password.

        Args:
            username: the username that will be stored as the GCS password bucket blob.
            password: the hashed password that gets stored inside of the created blob.

        Returns:
            True if it was able to sign up correctly.
            False if the username already exists.
        """
        blob = self.password_bucket.blob(username)
        if blob.exists():
            return False
        else:
            blob.upload_from_string(password,
                                    content_type="application/octet-stream")
            json_blob = self.content_bucket.get_blob("info.json")
            json_str = json_blob.download_as_bytes().decode()
            json_dict = json.loads(json_str)
            profile = "default-profile-pic.gif"
            if random.randint(1, 20) == 2:
                profile = "default-profile-pic2.gif"
            json_dict[username] = {"profile_pic": profile, "files_uploaded": []}
            json_data = json.dumps(json_dict)
            json_blob.upload_from_string(json_data,
                                         content_type="application/json")
            return True

    def sign_in(self, username, password):
        """Retrieves the data given as username and password from the GCS and see if the password matches with the username.

        Args:
            username: the username that will be checked as the GCS password bucket blob.
            password: the hashed password that matches what is inside the indicated blob.

        Returns:
            True if the username exists or if the password matches with the username.
            False if there is no matching username stored or the password doesn't match.
        """
        blob = self.password_bucket.get_blob(username)
        if not blob:
            return False
        else:
            if blob.download_as_bytes().decode() == password:
                return True
            return False

    def get_image(self, name):
        """Retrieves the image from the content bucket inside of GCS and stores returns the part of the url of where it is stored.

        Args:
            name: the name of the image that needs to be retrieved.

        Returns:
            A string the has part of the path to the GCS location of the image without the base url.
        """
        blob = self.content_bucket.get_blob(name)
        image = f"{self.content_b}/{blob.name}"
        return image

    def get_profile_pic(self, username):
        '''
        '''
        json_blob = self.content_bucket.get_blob("info.json")
        json_str = json_blob.download_as_bytes().decode()
        json_dict = json.loads(json_str)
        return json_dict[username]["profile_pic"]

    def change_profile_picture(self, username, new_pfp, remove):
        """Summary.

        Args:
            username: 
            new_pfp:
            remove:

        Returns:
            True if
            False if
        """
        json_blob = self.content_bucket.get_blob("info.json")
        json_str = json_blob.download_as_bytes().decode()
        json_dict = json.loads(json_str)
        old_pfp = json_dict[username]["profile_pic"]
        old_blob = self.content_bucket.get_blob(old_pfp)

        if remove:
            old_blob.delete()
            json_dict[username]["profile_pic"] = "default-profile-pic.gif"

        else:
            file_type = new_pfp.filename.split(".")[-1]

            if file_type not in [
                    "png", "PNG", "jpeg", "JPG", "jpg", "JPEG", "gif", "GIF"
            ]:
                return False

            if old_pfp != "default-profile-pic.gif" and old_pfp != "default-profile-pic2.gif":
                old_blob.delete()

            file_name = f"{username}-profile-picture-superduperteamawesome.{file_type}"
            blob = self.content_bucket.blob(file_name)
            blob.upload_from_file(new_pfp)
            json_dict[username]["profile_pic"] = file_name

        mod_json_data = json.dumps(json_dict)
        json_blob.upload_from_string(mod_json_data,
                                     content_type="application/json")
        return True

    def change_password(self, username, current_password, new_password):
        """Summary.

        Args:
            username: 
            current_password:
            new_password:

        Returns:
            True if the current password is correct and password is updated.
            False if current password is incorrect and password was not updated.
        """
        blob = self.password_bucket.get_blob(username)

        if blob.download_as_string().decode() == current_password:
            blob.upload_from_string(new_password)
            return True

        return False

    def change_username(self, current_username, new_username):
        """Summary.

        Args:
            username:
            current_username:
            new_username:

        Returns:
            True if.
            False if.
        """
        new_blob = self.password_bucket.blob(new_username)
        if new_blob.exists():
            return False
        json_blob = self.content_bucket.get_blob("info.json")
        json_str = json_blob.download_as_bytes().decode()
        json_dict = json.loads(json_str)
        user_info = json_dict.pop(current_username)
        json_dict[new_username] = user_info
        mod_json_data = json.dumps(json_dict)
        json_blob.upload_from_string(mod_json_data,
                                     content_type="application/json")
        old_blob = self.password_bucket.get_blob(current_username)
        self.password_bucket.copy_blob(old_blob,
                                       self.password_bucket,
                                       new_name=new_username)
        old_blob.delete()
        return True

    def get_user_files(self, username):
        """Summary.

        Args:
            username:

        Returns:
            Something
        """
        json_blob = self.content_bucket.get_blob("info.json")
        json_str = json_blob.download_as_bytes().decode()
        json_dict = json.loads(json_str)
        return json_dict[username]["files_uploaded"]

    def delete_uploaded_file(self, username, file_name):
        """Summary.

        Args:
            username:
            file_name:

        Returns:
            Nothing.
        """
        blob = self.content_bucket.get_blob(file_name)
        blob.delete()
        json_blob = self.content_bucket.get_blob("info.json")
        json_str = json_blob.download_as_bytes().decode()
        json_dict = json.loads(json_str)
        json_dict[username]["files_uploaded"].remove(file_name)
        mod_json_data = json.dumps(json_dict)
        json_blob.upload_from_string(mod_json_data,
                                     content_type="application/json")
        return json_dict[username]["files_uploaded"]

    def get_contributors(self):
        """
        """
        json_blob = self.content_bucket.get_blob("info.json")
        json_str = json_blob.download_as_bytes().decode()
        json_dict = json.loads(json_str)
        contributors = []
        for contributor in json_dict.keys():
<<<<<<< HEAD
            contributors.append(contributor)
        return contributors

    def submit_question(self, username, question):
        '''
        '''
        json_blob = self.content_bucket.get_blob("info.json")
        json_str = json_blob.download_as_bytes().decode()
        json_dict = json.loads(json_str)
        new_question = {"text" : question,
            "user" : username,
            "replies" : []}
        json_dict["FAQ"].append(new_question)

    def submit_reply(self, username, reply, question_index):
        '''
        '''
        json_blob = self.content_bucket.get_blob("info.json")
        json_str = json_blob.download_as_bytes().decode()
        json_dict = json.loads(json_str)
        new_reply = {"text" : reply,
            "user" : username}
        json_dict["FAQ"][question_index]["replies"].append(new_reply)

    def get_faq(self):
        '''
        '''
        json_blob = self.content_bucket.get_blob("info.json")
        json_str = json_blob.download_as_bytes().decode()
        json_dict = json.loads(json_str)
        return json_dict["FAQ"]

=======
            if len(json_dict[contributor]["files_uploaded"]) > 0:
                contributors.append(contributor)
        return contributors
>>>>>>> f0fbff38
<|MERGE_RESOLUTION|>--- conflicted
+++ resolved
@@ -284,41 +284,48 @@
         json_dict = json.loads(json_str)
         contributors = []
         for contributor in json_dict.keys():
-<<<<<<< HEAD
-            contributors.append(contributor)
-        return contributors
-
-    def submit_question(self, username, question):
-        '''
-        '''
-        json_blob = self.content_bucket.get_blob("info.json")
-        json_str = json_blob.download_as_bytes().decode()
-        json_dict = json.loads(json_str)
-        new_question = {"text" : question,
-            "user" : username,
-            "replies" : []}
-        json_dict["FAQ"].append(new_question)
-
-    def submit_reply(self, username, reply, question_index):
-        '''
-        '''
-        json_blob = self.content_bucket.get_blob("info.json")
-        json_str = json_blob.download_as_bytes().decode()
-        json_dict = json.loads(json_str)
-        new_reply = {"text" : reply,
-            "user" : username}
-        json_dict["FAQ"][question_index]["replies"].append(new_reply)
-
-    def get_faq(self):
-        '''
-        '''
-        json_blob = self.content_bucket.get_blob("info.json")
-        json_str = json_blob.download_as_bytes().decode()
-        json_dict = json.loads(json_str)
-        return json_dict["FAQ"]
-
-=======
             if len(json_dict[contributor]["files_uploaded"]) > 0:
                 contributors.append(contributor)
         return contributors
->>>>>>> f0fbff38
+
+    def submit_question(self, username, question):
+        '''
+        '''
+        pass
+
+    def submit_reply(self, username, reply, question):
+        '''
+        '''
+        pass
+
+    def get_faq(self):
+        '''
+        '''
+        faq = [
+            {
+                "text" : "First Question?",
+                "user" : "Ricky",
+                "replies" : [
+                {
+                    "text" : "Yes",
+                    "user" : "Jane Doe"
+                }
+                ]
+            },
+            {
+                "text" : "First Question?",
+                "user" : "Cami",
+                "replies" : [
+                {
+                    "text" : "No, it isn't",
+                    "user" : "Sarah"
+                },
+                {
+                    "text" : "I made the first question",
+                    "user" : "Ricky"
+                }
+                ]
+            }
+        ]
+        return faq
+
