from flask import render_template, request, redirect, flash
from flaskr import backend
from flask_login import LoginManager, login_user, login_required, logout_user, current_user, UserMixin
import hashlib
from flask import jsonify
import string


def make_endpoints(app):
    """ This function defines all of the routes that this wiki has
    
    This function also initializes a 'backend.Backend()' object and a 'LoginManager()' object. 
    It associates the 'LoginManager()' object with the Flask 'app' object to manage user authentication.
    """
    be = backend.Backend()
    login_manager = LoginManager()
    login_manager.init_app(app)

    class User(UserMixin):
        """A user using the wiki.
        
        This class will create a user object for a user who has logged in.
        It will verify that the current user has been authenticated and is currently still logged in.
        This object will persist until the user logs out.

        Attributes:
            username: A String containing the username of the user.
        """

        def __init__(self, username):
            """Initializes user with given username."""
            self.username = username

        @property
        def is_authenticated(self):
            """Indicates if the user is logged in or not.
            
            Returns:
                True to indicate that the user is still logged in
            """
            return True

        def get_id(self):
            """Passes user id when called.
            
            Returns:
                The username of the user as their user id
            """
            return self.username

        def get_pfp(self):
            """Summary.
            
            Returns:
                Something.
            """
            base_url = "https://storage.cloud.google.com/awesomewikicontent/"
            return base_url + be.get_profile_pic(self.username)

    @login_manager.user_loader
    def load_user(user_id):
        """Gets the current user based on id (username) and returns.
        
        Returns:
            Current user object
        """
        user = User(user_id)
        return user

    def validate_password(password):
        if len(password) >= 8:
            specials = ['!', '#', '*', '&', '$', '@', '%', '?']
            nums = ['1', '2', '3', '4', '5', '6', '7', '8', '9', '0']
            letters = list(string.ascii_letters)
            has_special = False
            has_num = False
            has_letter = False

            for char in password:
                if char in specials:
                    has_special = True
                elif char in nums:
                    has_num = True
                elif char in letters:
                    has_letter = True
            return has_special and has_num and has_letter
        else:
            return False

    def hash_password(username, password):
        site_secret = "superduperteamawesome"
        with_salt = f"{username}{site_secret}{password}"
        hashed = hashlib.blake2b(with_salt.encode()).hexdigest()
        return hashed

    @app.route("/", methods=['GET', 'POST'])
    def home():
        """This Flask route function renders the homepage of the website by displaying the 'main.html' template. 
        
        Returns:
            A rendered HTML template 'main.html' which is the homepage of the website.
        """
        return render_template("main.html",
                               pages=be.get_all_page_names(),
                               contributors=be.get_contributors())

    @app.route("/signup", methods=['GET', 'POST'])
    def signup():
        """Allows the user to sign up and create an account. 

        If the response is POST, reads the username and password submitted in the form and calls the backend to create the new account if possible.
        If unsuccessful, displays error flash message prompting the user to try a different username. 
        If successful, displays success flash message prompting the user to login.

        Returns:
            The 'signup.html' template if the response is GET
        """
        if request.method == 'POST':
            username = request.form['Username']
            password = request.form['Password']
            if validate_password(password):
                password = hash_password(username, password)

                if be.sign_up(username, password):
                    flash(
                        "Account successfully created! Please login to continue.",
                        category="success")
                else:
                    flash(
                        "Username already exists. Please login or choose a different username.",
                        category="error")
            else:
                flash(
                    "Your new password does not meet the requirements. Please make sure that it is 8 or more characters long and has at least 1 letter, 1 number, and 1 special symbol.",
                    category="error")
        return render_template('signup.html', pages=be.get_all_page_names())

    @app.route("/login", methods=['GET', 'POST'])
    def login():
        """Allows the user to enter their username and password to login to their account.

        If the response is POST, reads the username and password submitted in the form and calls the backend to check if it's correct.
        If unsuccessful, displays error flash message prompting the user to try again. 
        If successful, logs user in and redirects to home page.

        Returns:
            The 'login.html' template if the response is GET
        """
        if request.method == 'POST':
            username = request.form['Username']
            password = request.form['Password']
            site_secret = "superduperteamawesome"
            with_salt = f"{username}{site_secret}{password}"
            hash = hashlib.blake2b(with_salt.encode()).hexdigest()
            password = hash

            if be.sign_in(username, password):
                user = User(username)
                login_user(user)
                return redirect('/')
            else:
                flash("Invalid username or password. Please try again.",
                      category="error")
        return render_template('login.html', pages=be.get_all_page_names())

    @app.route("/logout")
    def logout():
        """Logs out the current authenticated user.
        
        Returns:
            The 'logout.html' template
        """
        logout_user()
        return render_template('logout.html', pages=be.get_all_page_names())

    @login_required
    @app.route("/upload", methods=['GET', 'POST'])
    def upload():
        """Allows an authenticated user to upload files to the wiki.

        If the response is POST, gets the file submitted in the form.
        Checks if the file exists, and if not, displays an error flash message telling user that a file was not selected.
        If the file exists, passes it to the backend to check if it can be uploaded.
        If unsuccessful, displays error flash message. 
        If successful, displays success flask message.

        Returns:
            The 'upload.html' template if the response is GET
        """
        if request.method == 'POST':
            file = request.files.get("File")
            file_name = request.form['File name']
            if file:
                if be.upload(current_user.username, file_name, file):
                    flash("File uploaded successfully.", category="success")
                else:
                    flash("File name is taken.", category="error")
            else:
                flash("No file selected.", category="error")
        return render_template('upload.html', pages=be.get_all_page_names())

    @app.route("/pages")
    def pages():
        """This Flask route function renders a page that displays a list of all available wiki pages.
        It displays the wiki pages by calling the 'be.get_all_page_name()' function. Then it passes the list of pages names
        to the HTML template 'pages.html' with 'render_template()'.

        Returns:
            The rendered HTML template 'pages.html' that displays a list of all available wiki pages.

        """
        return render_template("pages.html", wiki_pages=be.get_all_page_names())

    @app.route("/pages/<page_title>")
    def page_uploads(page_title):
        """This Flask route function retrives the content of a wiki page.

        It retrieves the content of a wiki page with the title that is specified in the URL using be.get_wiki_page(). It then passes the retrived content 
        to the HTML template 'pages.html' via 'render_template()'.

        Returns:
            The rendered HTML template 'pages.html' with the content of a wiki page        

        """

        content = be.get_wiki_page(page_title)
        return render_template("pages.html",
                               page_content=content,
                               pages=be.get_all_page_names())

    @app.route("/about")
    def about():
        """Flask route function retrieves the images for us three "Camila," "Sarah," and "Ricardo". 
        The function also encodes the images in a Base64 format and passes it to the HTML template that's named 'about.html' via 'render_template()'

        Returns:
            The rendered HTML template 'about.html'. 

        """
        image_names = ["camila", "sarah", "ricardo"]
        image_data = [be.get_image(image_name) for image_name in image_names]
        return render_template('about.html',
                               image_datas=image_data,
                               base_url="https://storage.cloud.google.com/",
                               pages=be.get_all_page_names())

    @login_required
    @app.route("/profile", methods=['GET', 'POST'])
    def profile():
        """Summary.

        Returns:
            The rendered HTML template 'profile.html'.

        """
        files = be.get_user_files(current_user.username)
        num_files = len(files)

<<<<<<< HEAD
        return render_template('profile.html', file_num=num_files, files=files)
=======
        return render_template('profile.html',
                               file_num=num_files,
                               files=files,
                               pages=be.get_all_page_names())
>>>>>>> eb3cfd0e

    @login_required
    @app.route("/upload-pfp", methods=['GET', 'POST'])
    def upload_profile_picture():
        """Summary.

        Returns:
            The rendered HTML template 'profile.html'.

        """
        if request.method == 'POST':
            pfp = request.files.get("File")
            if pfp:
                if be.change_profile_picture(current_user.username, pfp):
                    flash("Successfully updated your profile picture!",
                          category="success")
                else:
                    flash("Error.", category="error")
            else:
                flash("No file selected.", category="error")

        return profile()

    @login_required
    @app.route("/delete", methods=['GET', 'POST'])
    def delete_file():
        """Summary.

        Returns:
            The rendered HTML template 'profile.html'.

        """
        if request.method == 'POST':
            file_name = request.form.get('file_name')
            be.delete_uploaded_file(current_user.username, file_name)
            flash("Successfully removed file: '" + file_name + "'",
                  category="success")
        return profile()

    @login_required
    @app.route("/change_password", methods=['GET', 'POST'])
    def change_password():
        """Summary.

        Returns:
            The rendered HTML template 'profile.html'.

        """
        if request.method == 'POST':
            curr_pass = request.form['CurrentPassword']
            new_pass = request.form['NewPassword']

            if curr_pass == new_pass:
                flash("Passwords cannot match. Please try again.",
                      category="error")

            elif validate_password(new_pass):
                new_pass = hash_password(current_user.username, new_pass)
                curr_pass = hash_password(current_user.username, curr_pass)

                if be.change_password(current_user.username, curr_pass,
                                      new_pass):
                    flash("Successfully updated password!", category="success")
                else:
                    flash("Incorrect current password. Please try again.",
                          category="error")
            else:
                flash(
                    "Your new password does not meet the requirements. Please make sure that it is 8 or more characters long and has at least 1 letter, 1 number, and 1 special symbol.",
                    category="error")

        return profile()

    @login_required
    @app.route("/change_username", methods=['GET', 'POST'])
    def change_username():
        """Summary.

        Returns:
            The rendered HTML template 'profile.html'.

        """
        if request.method == 'POST':
            if be.change_username(current_user.username,
                                  request.form.get('username')):
                flash("Successfully updated username!", category="success")
            else:
                flash("Username is already taken. Please try again.",
                      category="error")
        return profile()<|MERGE_RESOLUTION|>--- conflicted
+++ resolved
@@ -256,14 +256,10 @@
         files = be.get_user_files(current_user.username)
         num_files = len(files)
 
-<<<<<<< HEAD
-        return render_template('profile.html', file_num=num_files, files=files)
-=======
         return render_template('profile.html',
                                file_num=num_files,
                                files=files,
                                pages=be.get_all_page_names())
->>>>>>> eb3cfd0e
 
     @login_required
     @app.route("/upload-pfp", methods=['GET', 'POST'])
