from flask import render_template, request, redirect, flash
from flaskr import backend
from flask_login import LoginManager, login_user, login_required, logout_user, current_user, UserMixin
import hashlib
import string


def make_endpoints(app):
    """ This function defines all of the routes that this wiki has
    
    This function also initializes a 'backend.Backend()' object and a 'LoginManager()' object. 
    It associates the 'LoginManager()' object with the Flask 'app' object to manage user authentication.
    """
    be = backend.Backend()
    login_manager = LoginManager()
    login_manager.init_app(app)

    class User(UserMixin):
        """A user using the wiki.
        
        This class will create a user object for a user who has logged in.
        It will verify that the current user has been authenticated and is currently still logged in.
        This object will persist until the user logs out.

        Attributes:
            username: A String containing the username of the user.
        """

        def __init__(self, username):
            """Initializes user with given username."""
            self.username = username

        @property
        def is_authenticated(self):
            """Indicates if the user is logged in or not.
            
            Returns:
                True to indicate that the user is still logged in
            """
            return True

        def get_id(self):
            """Passes user id when called.
            
            Returns:
                The username of the user as their user id
            """
            return self.username

        def get_pfp(self):
            """Summary.
            
            Returns:
                Something.
            """
            base_url = "https://storage.cloud.google.com/awesomewikicontent/"
            return base_url + be.get_profile_pic(self.username)

    @login_manager.user_loader
    def load_user(user_id):
        """Gets the current user based on id (username) and returns.
        
        Returns:
            Current user object
        """
        user = User(user_id)
        return user

    def validate_password(password):
        if len(password) >= 8:
            specials = ['!', '#', '*', '&', '$', '@', '%', '?']
            nums = ['1', '2', '3', '4', '5', '6', '7', '8', '9', '0']
            letters = list(string.ascii_letters)
            has_special = False
            has_num = False
            has_letter = False

            for char in password:
                if char in specials:
                    has_special = True
                elif char in nums:
                    has_num = True
                elif char in letters:
                    has_letter = True
            return has_special and has_num and has_letter
        else:
            return False

    def hash_password(username, password):
        site_secret = "superduperteamawesome"
        with_salt = f"{username}{site_secret}{password}"
        hashed = hashlib.blake2b(with_salt.encode()).hexdigest()
        return hashed

    @app.route("/")
    def home():
        """This Flask route function renders the homepage of the website by displaying the 'main.html' template. 
        
        Returns:
            A rendered HTML template 'main.html' which is the homepage of the website.
        """
<<<<<<< HEAD
        return render_template("main.html", contributors=be.get_contributors())
=======
        return render_template("main.html")
>>>>>>> 0d57f771

    @app.route("/signup", methods=['GET', 'POST'])
    def signup():
        """Allows the user to sign up and create an account. 

        If the response is POST, reads the username and password submitted in the form and calls the backend to create the new account if possible.
        If unsuccessful, displays error flash message prompting the user to try a different username. 
        If successful, displays success flash message prompting the user to login.

        Returns:
            The 'signup.html' template if the response is GET
        """
        if request.method == 'POST':
            username = request.form['Username']
            password = request.form['Password']
            if validate_password(password):
                password = hash_password(username, password)

                if be.sign_up(username, password):
                    flash(
                        "Account successfully created! Please login to continue.",
                        category="success")
                else:
                    flash(
                        "Username already exists. Please login or choose a different username.",
                        category="error")
            else:
                flash(
                    "Your new password does not meet the requirements. Please make sure that it is 8 or more characters long and has at least 1 letter, 1 number, and 1 special symbol.",
                    category="error")
        return render_template('signup.html')

    @app.route("/login", methods=['GET', 'POST'])
    def login():
        """Allows the user to enter their username and password to login to their account.

        If the response is POST, reads the username and password submitted in the form and calls the backend to check if it's correct.
        If unsuccessful, displays error flash message prompting the user to try again. 
        If successful, logs user in and redirects to home page.

        Returns:
            The 'login.html' template if the response is GET
        """
        if request.method == 'POST':
            username = request.form['Username']
            password = request.form['Password']
            site_secret = "superduperteamawesome"
            with_salt = f"{username}{site_secret}{password}"
            hash = hashlib.blake2b(with_salt.encode()).hexdigest()
            password = hash

            if be.sign_in(username, password):
                user = User(username)
                login_user(user)
                return redirect('/')
            else:
                flash("Invalid username or password. Please try again.",
                      category="error")
        return render_template('login.html')

    @app.route("/logout")
    def logout():
        """Logs out the current authenticated user.
        
        Returns:
            The 'logout.html' template
        """
        logout_user()
        return render_template('logout.html')

    @login_required
    @app.route("/upload", methods=['GET', 'POST'])
    def upload():
        """Allows an authenticated user to upload files to the wiki.

        If the response is POST, gets the file submitted in the form.
        Checks if the file exists, and if not, displays an error flash message telling user that a file was not selected.
        If the file exists, passes it to the backend to check if it can be uploaded.
        If unsuccessful, displays error flash message. 
        If successful, displays success flask message.

        Returns:
            The 'upload.html' template if the response is GET
        """
        if request.method == 'POST':
            file = request.files.get("File")
            file_name = request.form['File name']
            if file:
                if be.upload(file_name, file):
                    flash("File uploaded successfully.", category="success")
                else:
                    flash("File name is taken.", category="error")
            else:
                flash("No file selected.", category="error")
        return render_template('upload.html')

    @app.route("/pages")
    def pages():
        """This Flask route function renders a page that displays a list of all available wiki pages.
        It displays the wiki pages by calling the 'be.get_all_page_name()' function. Then it passes the list of pages names
        to the HTML template 'pages.html' with 'render_template()'.

        Returns:
            The rendered HTML template 'pages.html' that displays a list of all available wiki pages.

        """
        return render_template("pages.html", pages=be.get_all_page_names())

    @app.route("/pages/<page_title>")
    def page_uploads(page_title):
        """This Flask route function retrives the content of a wiki page.

        It retrieves the content of a wiki page with the title that is specified in the URL using be.get_wiki_page(). It then passes the retrived content 
        to the HTML template 'pages.html' via 'render_template()'.

        Returns:
            The rendered HTML template 'pages.html' with the content of a wiki page        

        """
        content = be.get_wiki_page(page_title)
        return render_template("pages.html", page_content=content)

    @app.route("/about")
    def about():
        """Flask route function retrieves the images for us three "Camila," "Sarah," and "Ricardo". 
        The function also encodes the images in a Base64 format and passes it to the HTML template that's named 'about.html' via 'render_template()'

        Returns:
            The rendered HTML template 'about.html'. 

        """
        image_names = ["camila", "sarah", "ricardo"]
        image_data = [be.get_image(image_name) for image_name in image_names]
        return render_template('about.html',
                               image_datas=image_data,
                               base_url="https://storage.cloud.google.com/")

    @login_required
    @app.route("/profile", methods=['GET', 'POST'])
    def profile():
        """Summary.

        Returns:
            The rendered HTML template 'profile.html'.

        """
        files = be.get_user_files(current_user.username)
        num_files = len(files)
        image_name = be.get_profile_pic(current_user.username)
        #image_data = be.get_image(image_name)
        image_data = "test"

        return render_template('profile.html',
                               base_url="https://storage.cloud.google.com/",
                               image_data=image_data,
                               file_num=num_files,
                               files=files)

    @login_required
    @app.route("/upload-pfp", methods=['GET', 'POST'])
    def upload_profile_picture():
        """Summary.

        Returns:
            The rendered HTML template 'profile.html'.

        """
        if request.method == 'POST':
            pfp = request.files.get("File")
            if pfp:
                if be.change_profile_picture(current_user.username, pfp):
                    flash("Successfully updated your profile picture!",
                          category="success")
                else:
                    flash("Error.", category="error")
            else:
                flash("No file selected.", category="error")

        return profile()

    @login_required
    @app.route("/delete", methods=['GET', 'POST'])
    def delete_file():
        """Summary.

        Returns:
            The rendered HTML template 'profile.html'.

        """
        if request.method == 'POST':
            file_name = request.form.get('file_name')
            be.delete_uploaded_file(current_user.username, file_name)
            flash("Successfully removed file: '" + file_name + "'",
                  category="success")
        return profile()

    @login_required
    @app.route("/change_password", methods=['GET', 'POST'])
    def change_password():
        """Summary.

        Returns:
            The rendered HTML template 'profile.html'.

        """
        if request.method == 'POST':
            curr_pass = request.form['CurrentPassword']
            new_pass = request.form['NewPassword']

            if curr_pass == new_pass:
                flash("Passwords cannot match. Please try again.",
                      category="error")

            elif validate_password(new_pass):
                new_pass = hash_password(current_user.username, new_pass)
                curr_pass = hash_password(current_user.username, curr_pass)

                if be.change_password(current_user.username, curr_pass,
                                      new_pass):
                    flash("Successfully updated password!", category="success")
                else:
                    flash("Incorrect current password. Please try again.",
                          category="error")
            else:
                flash(
                    "Your new password does not meet the requirements. Please make sure that it is 8 or more characters long and has at least 1 letter, 1 number, and 1 special symbol.",
                    category="error")

        return profile()

    @login_required
    @app.route("/change_username", methods=['GET', 'POST'])
    def change_username():
        """Summary.

        Returns:
            The rendered HTML template 'profile.html'.

        """
        if request.method == 'POST':
            if be.change_username(current_user.username,
                                  request.form.get('username')):
                flash("Successfully updated username!", category="success")
            else:
                flash("Username is already taken. Please try again.",
                      category="error")
        return profile()<|MERGE_RESOLUTION|>--- conflicted
+++ resolved
@@ -99,11 +99,7 @@
         Returns:
             A rendered HTML template 'main.html' which is the homepage of the website.
         """
-<<<<<<< HEAD
         return render_template("main.html", contributors=be.get_contributors())
-=======
-        return render_template("main.html")
->>>>>>> 0d57f771
 
     @app.route("/signup", methods=['GET', 'POST'])
     def signup():
