--- conflicted
+++ resolved
@@ -377,13 +377,16 @@
                       category="error")
         return profile()
 
-<<<<<<< HEAD
     @app.route("/FAQ", methods=['GET', 'POST'])
+    '''
+    '''
     def faq_page():
         questions = be.get_faq()
-        return render_template("faq.html", questions=questions)
+        return render_template("faq.html", questions=questions, pages=be.get_all_page_names())
 
     @app.route("/submit_question", methods=['GET', 'POST'])
+    '''
+    '''
     def submit_question():
         if request.method == 'POST':
             question = request.form['question']
@@ -392,6 +395,8 @@
         return faq_page()
 
     @app.route("/submit_reply", methods=['GET', 'POST'])
+    '''
+    '''
     def submit_reply():
         if request.method == 'POST':
             reply = request.form['reply']
@@ -399,8 +404,10 @@
             be.submit_reply(current_user.username, reply, question)
             flash("Successfully submitted reply.", category="success")
         return faq_page()
-=======
+
     @app.route('/search-results', methods=['POST'])
+    '''
+    '''
     def search_results():
         search_input = request.form['SearchInput']
         matching_results = request.form['MatchingResults']
@@ -411,5 +418,4 @@
         return render_template('search.html',
                                suggestions=suggested_pages,
                                search_value=search_input,
-                               pages=be.get_all_page_names())
->>>>>>> f0fbff38
+                               pages=be.get_all_page_names())