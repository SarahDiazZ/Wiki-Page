--- conflicted
+++ resolved
@@ -129,11 +129,7 @@
         <!-- The form action part is what redirects the user to another page when they press on the magnifying button  -->        
         <form action="/pages" method="get" class="topnav">
             <div class="search-container">
-<<<<<<< HEAD
                 <input type="text" placeholder="Search for a PC part"  id="input-datalist" autocomplete="off">
-=======
-                <input type="text" placeholder="Search for a PC part"  id="input-datalist" autocomplete="off"> <!-- 'list=' is list in html -->
->>>>>>> 83244c9d
                 <button type="submit"><i class="fa fa-search"></i></button>
                
             </div>
