--- conflicted
+++ resolved
@@ -131,13 +131,9 @@
 
             <a href="/logout">Logout</a>
 
-<<<<<<< HEAD
             <a href="/FAQ">FAQ</a>
 
-            <a href="/profile">|  {{ current_user.username }}   <img class="profile-pic-icon" src="{{ current_user.get_pfp() }}" alt="Profile Picture">|</a>
-=======
             <a href="/profile">|  {{ current_user.username }}   <img class="profile-pic-icon" src="{{ current_user.get_profile_picture() }}" alt="Profile Picture">|</a>
->>>>>>> f0fbff38
         </div>
         {% endif %}
 
