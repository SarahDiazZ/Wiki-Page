--- conflicted
+++ resolved
@@ -146,11 +146,7 @@
                     <br><font size= 5><b>The Ultimate Guide to Building a PC</b></font>
                 </div>
             </body>
-<<<<<<< HEAD
             <body id="imageGallery">
-=======
-                <body id="imageGallery">
->>>>>>> 0d57f771
                 <link href="https://cdn.jsdelivr.net/npm/bootstrap@5.3.0-alpha3/dist/css/bootstrap.min.css" rel="stylesheet" integrity="sha384-KK94CHFLLe+nY2dmCWGMq91rCGa5gtU4mk92HdvYe+M/SXH301p5ILy+dN9+nJOZ" crossorigin="anonymous">
                 <style>
                 .css-item {
@@ -167,11 +163,7 @@
                 <div id="computerCarousel" class="carousel slide" data-bs-ride="carousel">
                 <div class="carousel-inner">
                     <div class="carousel-item active css-item" data-bs-interval="5000">
-<<<<<<< HEAD
                     <img src="https://storage.cloud.google.com/awesomewikicontent/peripherals.jpeg" class="d-block w-100 css-img" alt="slide1">
-=======
-                    <img src="https://storage.cloud.google.com/awesomewikicontent/PinkSetup.png" class="d-block w-100 css-img" alt="slide1">
->>>>>>> 0d57f771
                     <div class="carousel-caption d-none d-md-block">
                         <h5>First slide label</h5>
                         <p>Some representative placeholder content for the first slide.</p>
@@ -179,11 +171,7 @@
                 
                     </div>
                     <div class="carousel-item css-item" data-bs-interval="5000">
-<<<<<<< HEAD
                     <img src="https://storage.cloud.google.com/awesomewikicontent/ceo_of_cs.jpg" class="d-block w-100 css-img" alt="slide2">
-=======
-                    <img src="https://storage.cloud.google.com/awesomewikicontent/SwitchSetup.jpg" class="d-block w-100 css-img" alt="slide2">
->>>>>>> 0d57f771
                     <div class="carousel-caption d-none d-md-block">
                         <h5>Second slide label</h5>
                         <p>Some representative placeholder content for the first slide.</p>
@@ -191,11 +179,7 @@
                 
                     </div>
                     <div class="carousel-item css-item" data-bs-interval="5000">
-<<<<<<< HEAD
                     <img src="https://storage.cloud.google.com/awesomewikicontent/kitty.jpg" class="d-block w-100 css-img" alt="slide3">
-=======
-                    <img src="https://storage.cloud.google.com/awesomewikicontent/studioGhibli.jpg" class="d-block w-100 css-img" alt="slide3">
->>>>>>> 0d57f771
                     <div class="carousel-caption d-none d-md-block">
                         <h5>Third slide label</h5>
                         <p>Some representative placeholder content for the first slide.</p>
@@ -215,15 +199,12 @@
                 
                 </div>
             </body>
-<<<<<<< HEAD
             <div id="contributors">
                 <p>Contributors:</p>
                 {% for contributor in contributors %}
                     <li>{{ contributor }}</li>
                 {% endfor %}
             </div>
-=======
->>>>>>> 0d57f771
 
         {% endblock %}
     </div>
