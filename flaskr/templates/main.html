<!DOCTYPE html>
<html>
<link rel="stylesheet" href="https://cdnjs.cloudflare.com/ajax/libs/font-awesome/4.7.0/css/font-awesome.min.css">

    <style>
        .profile-pic-icon {
        width: 35px;
        height: 35px;
        border-radius: 50%;
        object-fit: cover;
        }
    </style>

    <div id='navigation-buttons'>
        <head>
            <head>
                <title>Wiki Server</title>
                <style>
                *   {box-sizing: border-box;}

                    body {
                        margin: 0;
                        font-family: Arial, Helvetica, sans-serif;
                    }

                    .topnav {
                        overflow: hidden;
                        background-color: #e9e9e9;
                        height: 8%;
                    }

                    .topnav a {
                        float: left;
                        display: block;
                        color: black;
                        text-align: center;
                        padding: 10px 12px;
                        text-decoration: none;
                        font-size: 17px;
                    }

                    .topnav a:hover {
                        background-color: #9a5aed;
                        color: black;
                    }

                    .topnav .search-container {
                        position: absolute;
                        top: 5px;
                        right: 0;
                    }

                    .topnav input[type=text] {
                        padding: 6px;
                        margin-top: 0px; /* Moves the search bar up or down */
                        font-size: 17px;
                        border: none;
                    }

                    .topnav .search-container button {
                        position: relative;
                        float: right;
                        padding: 6px 10px;
                        background: #ddd;
                        font-size: 17px;
                        border: none;
                        cursor: pointer;
                    }

                    .topnav .search-container button:hover {
                        background: #ccc;
                    }

                    @media screen and (max-width: 600px){
                        .topnav .search-container {
                            float: none;
                        }
                        .topnav a, .topnav input[type=text], .topnav .search-container button {
                            float: none;
                            display: block;
                            text-align: left;
                            width: 100%;
                            margin: 0;
                            padding: 14px;
                        }
                        .topnav input[type=text] {
                            border: 1px solid #ccc;
                        }
                    }
                </style>
            </head>
        </head>
        <!-- If the user is not authenticated, the code displays a set of navigation buttons to other pages also welcomes the user to the website. -->
        {% if not current_user.is_authenticated %}
        <div class="topnav">
            <a href="/">Home</a>

            <a href="/about">About</a>

            <a href="/pages">Pages</a>

            <!-- <span>   |   </span> -->
            <a href="/login">Log In</a>

            <a href="/signup">Sign Up</a>
        </div>
        <!-- On the other hand, if the user is authenticated, the code displays a similar set of navigation buttons, but includes additional buttons for uploading content and logging out. -->
        {% else %}
        <div>
        <div class="topnav">
            <a href="/">Home</a>

            <a href="/pages">Pages</a>

            <a href="/about">About</a>

            
            <a href="/upload">Upload</a>

            <a href="/logout">Logout</a>

            <a href="/profile">|  {{ current_user.username }}   <img class="profile-pic-icon" src="{{ current_user.get_pfp() }}" alt="Profile Picture">|</a>
        </div>
        {% endif %}

        <form action="/" method="get" class="topnav">
            <div class="search-container">
                <input type="text" placeholder="Search for a PC part" name="search">
                <button type="submit"><i class="fa fa-search"></i></button>
            </div>
        </form>
        
        {% block content %}
            <body id="Home">
                {% if not current_user.is_authenticated %}
<<<<<<< HEAD
                    <p>
                        <span>Welcome to our awesome Wiki Server, we're glad to have you here!</span>
                    </p>
                {% else %}
                    <p>
                        Welcome, <span style = "color:fuchsia"><b>{{ current_user.username }}</b></span>!
                    </p>
                {% endif %}

                <div id="your_id">       
                    <br><font size= 5><b>The Ultimate Guide to Building a PC</b></font>
                </div>
            </body>
                <body id="imageGallery">
                <link href="https://cdn.jsdelivr.net/npm/bootstrap@5.3.0-alpha3/dist/css/bootstrap.min.css" rel="stylesheet" integrity="sha384-KK94CHFLLe+nY2dmCWGMq91rCGa5gtU4mk92HdvYe+M/SXH301p5ILy+dN9+nJOZ" crossorigin="anonymous">
                <style>
                .css-item {
                    background-color: #777;
                    height: 700px;
                }
            
                .css-img {
                    height: 80%;
                    object-fit: contain;
                }
                </style>
                <script defer src="https://cdn.jsdelivr.net/npm/bootstrap@5.3.0-alpha3/dist/js/bootstrap.bundle.min.js" integrity="sha384-ENjdO4Dr2bkBIFxQpeoTz1HIcje39Wm4jDKdf19U8gI4ddQ3GYNS7NTKfAdVQSZe" crossorigin="anonymous"></script>
                <div id="computerCarousel" class="carousel slide" data-bs-ride="carousel">
                <div class="carousel-inner">
                    <div class="carousel-item active css-item" data-bs-interval="5000">
                    <img src="https://storage.cloud.google.com/awesomewikicontent/PinkSetup.png" class="d-block w-100 css-img" alt="slide1">
                    <div class="carousel-caption d-none d-md-block">
                        <h5>First slide label</h5>
                        <p>Some representative placeholder content for the first slide.</p>
                    </div>
                
                    </div>
                    <div class="carousel-item css-item" data-bs-interval="5000">
                    <img src="https://storage.cloud.google.com/awesomewikicontent/SwitchSetup.jpg" class="d-block w-100 css-img" alt="slide2">
                    <div class="carousel-caption d-none d-md-block">
                        <h5>Second slide label</h5>
                        <p>Some representative placeholder content for the first slide.</p>
                    </div>
                
                    </div>
                    <div class="carousel-item css-item" data-bs-interval="5000">
                    <img src="https://storage.cloud.google.com/awesomewikicontent/studioGhibli.jpg" class="d-block w-100 css-img" alt="slide3">
                    <div class="carousel-caption d-none d-md-block">
                        <h5>Third slide label</h5>
                        <p>Some representative placeholder content for the first slide.</p>
                    </div>
                
                    </div>
                </div>
                
                <button class="carousel-control-prev" type="button" data-bs-target="#computerCarousel" data-bs-slide="prev">
                    <span class="carousel-control-prev-icon" aria-hidden="true"></span>
                    <span class="visually-hidden">Previous</span>
                </button>
                <button class="carousel-control-next" type="button" data-bs-target="#computerCarousel" data-bs-slide="next">
                    <span class="carousel-control-next-icon" aria-hidden="true"></span>
                    <span class="visually-hidden">Next</span>
                </button>
                
                </div>
            </body>

        {% endblock %}
    </div>
    
=======
                <p>
                    <span>Welcome to our awesome Wiki Server, we're glad to have you here!</span>
                </p>
            {% else %}
                <p>
                    Welcome, <span style = "color:fuchsia"><b>{{ current_user.username }}</b></span>!
                </p>
            {% endif %}

            <div id="your_id">
                <br><font size= 5><b>The Ultimate Guide to Building a PC</b></font>
            </div>
        </body>
    {% endblock %}
</div>
>>>>>>> 5109df09
</html><|MERGE_RESOLUTION|>--- conflicted
+++ resolved
@@ -133,7 +133,6 @@
         {% block content %}
             <body id="Home">
                 {% if not current_user.is_authenticated %}
-<<<<<<< HEAD
                     <p>
                         <span>Welcome to our awesome Wiki Server, we're glad to have you here!</span>
                     </p>
@@ -204,21 +203,4 @@
         {% endblock %}
     </div>
     
-=======
-                <p>
-                    <span>Welcome to our awesome Wiki Server, we're glad to have you here!</span>
-                </p>
-            {% else %}
-                <p>
-                    Welcome, <span style = "color:fuchsia"><b>{{ current_user.username }}</b></span>!
-                </p>
-            {% endif %}
-
-            <div id="your_id">
-                <br><font size= 5><b>The Ultimate Guide to Building a PC</b></font>
-            </div>
-        </body>
-    {% endblock %}
-</div>
->>>>>>> 5109df09
 </html>