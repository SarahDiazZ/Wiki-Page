--- conflicted
+++ resolved
@@ -72,23 +72,16 @@
     Args:
         client: Test client for the Flask app.
     """
-<<<<<<< HEAD
     with patch.object(backend.Backend, 'get_contributors') as get_contributors:
         get_contributors.return_value = []
         resp = client.get("/")
         assert resp.status_code == 200
         assert b'<body id="Home">' in resp.data
-=======
-    resp = client.get("/")
-    assert resp.status_code == 200
-    assert b'<body id="Home">' in resp.data
->>>>>>> 0d57f771
 
 
 def test_image_gallery(client):
     """
     """
-<<<<<<< HEAD
     with patch.object(backend.Backend, 'get_contributors') as get_contributors:
         get_contributors.return_value = []
         resp = client.get("/")
@@ -103,11 +96,6 @@
         resp = client.get("/")
         assert resp.status_code == 200
         assert b'<div id="contributors">' in resp.data
-=======
-    resp = client.get("/")
-    assert resp.status_code == 200
-    assert b'<div class="carousel-inner">' in resp.data
->>>>>>> 0d57f771
 
 
 def test_login_page(client):
@@ -134,17 +122,10 @@
             with patch('flask_login.utils._get_user') as mock_get_user:
                 mock_get_user.return_value = MockUser('test_user')
 
-<<<<<<< HEAD
                 resp = client.post('/login',
                                    data=dict(Username='test_user',
                                              Password='test_password1#'),
                                    follow_redirects=True)
-=======
-            resp = client.post('/login',
-                               data=dict(Username='test_user',
-                                         Password='test_password1#'),
-                               follow_redirects=True)
->>>>>>> 0d57f771
 
                 assert resp.status_code == 200
                 assert b'Welcome, <span style = "color:fuchsia"><b>test_user</b></span>!' in resp.data
@@ -184,17 +165,10 @@
             with patch('flask_login.utils._get_user') as mock_get_user:
                 mock_get_user.return_value = MockUser('test_user')
 
-<<<<<<< HEAD
                 resp = client.post('/login',
                                    data=dict(Username='test_user',
                                              Password='test_password1#'),
                                    follow_redirects=True)
-=======
-            resp = client.post('/login',
-                               data=dict(Username='test_user',
-                                         Password='test_password1#'),
-                               follow_redirects=True)
->>>>>>> 0d57f771
 
                 assert current_user.is_authenticated
 
