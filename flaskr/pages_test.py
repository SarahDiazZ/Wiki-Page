from flaskr import create_app, backend
from flask import url_for, Flask
from flask_login import LoginManager, login_user, login_required, logout_user, current_user, UserMixin
<<<<<<< HEAD
from unittest.mock import patch
from unittest.mock import MagicMock, Mock
=======
from unittest.mock import patch, MagicMock
>>>>>>> f0fbff38
import base64
import io
import pytest
import unittest

test_username = "test_user"
test_password = "test_password1#"


class MockUser():
    """A mock user on the wiki.
        
        This class will create a mock user object to mock the function of a user that is logged in.
        It will verify that the current user has been authenticated and is currently still logged in.
        This object will persist until the user is logged out.

        Attributes:
            username: A String containing the username of the user.
        """

    def __init__(self, username):
        """Initializes user with given username."""
        self.username = username

    def is_authenticated(self):
        """Indicates if the user is logged in or not.
        
        Returns:
            True to indicate that the user is still logged in
        """
        return True

    def get_id(self):
        """Passes user id when called.
            
        Returns:
            The username of the mock user as their user id
        """
        return self.username

    def get_profile_picture(self):
        """Summary.
            
        Returns:
            Something
        """
        return "https://storage.cloud.google.com/awesomewikicontent/default-profile-pic.gif"


@pytest.fixture
def app():
    app = create_app({
        'TESTING': True,
    })
    return app


@pytest.fixture
def client(app):
    return app.test_client()


def test_home_page(client):
    """Tests the home page route by asserting that the home page is displayed.

    Args:
        client: Test client for the Flask app.
    """
    with patch.object(backend.Backend,
                      'get_all_page_names') as mock_get_all_page_names:
        mock_page_names = ['Page1', 'Page2', 'Page3']
        mock_get_all_page_names.return_value = mock_page_names
        with patch.object(backend.Backend,
                          'get_contributors') as get_contributors:
            get_contributors.return_value = []
            resp = client.get("/")
            assert resp.status_code == 200
            assert b'<body id="Home">' in resp.data


def test_image_gallery(client):
    """
    """
    with patch.object(backend.Backend,
                      'get_all_page_names') as mock_get_all_page_names:
        mock_page_names = ['Page1', 'Page2', 'Page3']
        mock_get_all_page_names.return_value = mock_page_names
        with patch.object(backend.Backend,
                          'get_contributors') as get_contributors:
            get_contributors.return_value = []
            resp = client.get("/")
            assert resp.status_code == 200
            assert b'<div class="carousel-inner">' in resp.data


def test_contributors(client):
    """"""
    with patch.object(backend.Backend,
                      'get_all_page_names') as mock_get_all_page_names:
        mock_page_names = ['Page1', 'Page2', 'Page3']
        mock_get_all_page_names.return_value = mock_page_names
        with patch.object(backend.Backend,
                          'get_contributors') as get_contributor:
            get_contributor.return_value = []
            resp = client.get("/")
            assert resp.status_code == 200
            assert b'<div id="contributors">' in resp.data


def test_login_page(client):
    """Tests the login route by asserting that the login page is displayed.

    Args:
        client: Test client for the Flask app.
    """
    with patch.object(backend.Backend,
                      'get_all_page_names') as mock_get_all_page_names:
        mock_page_names = ['Page1', 'Page2', 'Page3']
        mock_get_all_page_names.return_value = mock_page_names
        resp = client.get('/login')
        assert resp.status_code == 200
        assert b"<div id='login-page'>" in resp.data


def test_successful_login(client):
    """Tests the successful login path by creating mock Backend and User objects and asserting that user is logged in and redirected to home page.

    Args:
        client: Test client for the Flask app.
    """
    with patch.object(backend.Backend,
                      'get_all_page_names') as mock_get_all_page_names:
        mock_page_names = ['Page1', 'Page2', 'Page3']
        mock_get_all_page_names.return_value = mock_page_names
        with patch.object(backend.Backend,
                          'get_contributors') as get_contributor:
            with patch.object(backend.Backend, 'sign_in') as mock_sign_in:
                mock_sign_in.return_value = True

                with patch('flask_login.utils._get_user') as mock_get_user:
                    mock_get_user.return_value = MockUser(test_username)

                    resp = client.post('/login',
                                       data=dict(Username=test_username,
                                                 Password=test_password),
                                       follow_redirects=True)

                    assert resp.status_code == 200
                    assert b'href="/logout"' in resp.data
                    assert current_user.is_authenticated


def test_unsuccessful_login(client):
    """Tests the unsuccessful login path by creating a mock Backend object and asserting that error flash message is displayed.

    Args:
        client: Test client for the Flask app.
    """
    with patch.object(backend.Backend,
                      'get_all_page_names') as mock_get_all_page_names:
        mock_page_names = ['Page1', 'Page2', 'Page3']
        mock_get_all_page_names.return_value = mock_page_names
        with patch.object(backend.Backend, 'sign_in') as mock_sign_in:
            mock_sign_in.return_value = False

            resp = client.post('/login',
                               data=dict(Username=test_username,
                                         Password=test_password),
                               follow_redirects=True)

            assert resp.status_code == 200
            assert b"Invalid username or password. Please try again." in resp.data


def test_logout(client):
    """Tests the logout route by creating a mock User object, logging them out, and asserting that logout page is displayed and user is no longer authenticated.

    Args:
        client: Test client for the Flask app.
    """
    with patch.object(backend.Backend,
                      'get_all_page_names') as mock_get_all_page_names:
        mock_page_names = ['Page1', 'Page2', 'Page3']
        mock_get_all_page_names.return_value = mock_page_names
        with patch.object(backend.Backend,
                          'get_contributors') as get_contributor:
            with patch.object(backend.Backend, 'sign_in') as mock_sign_in:
                mock_sign_in.return_value = True

                with patch('flask_login.utils._get_user') as mock_get_user:
                    mock_get_user.return_value = MockUser(test_username)

                    resp = client.post('/login',
                                       data=dict(Username=test_username,
                                                 Password=test_password),
                                       follow_redirects=True)

                    assert current_user.is_authenticated

                    resp = client.get('/logout')
                    assert resp.status_code == 200
                    assert b"<div id='logout-message'>" in resp.data
                    assert current_user.is_authenticated != True


def test_upload_page(client):
    """Tests the upload route by asserting that the upload page is displayed.

    Args:
        client: Test client for the Flask app.
    """
    with patch.object(backend.Backend,
                      'get_all_page_names') as mock_get_all_page_names:
        mock_page_names = ['Page1', 'Page2', 'Page3']
        mock_get_all_page_names.return_value = mock_page_names
        resp = client.get("/upload")
        assert resp.status_code == 200
        assert b"<div id='upload'>" in resp.data


def test_successful_upload(client):
    """Tests the successful upload path by creating a mock Backend object and mock File, and asserting that success flash message is displayed.

    Args:
        client: Test client for the Flask app.
    """
    with patch.object(backend.Backend,
                      'get_all_page_names') as mock_get_all_page_names:
        mock_page_names = ['Page1', 'Page2', 'Page3']
        mock_get_all_page_names.return_value = mock_page_names
        with patch.object(backend.Backend, 'upload') as mock_upload:
            mock_upload.return_value = True

            file_data = b'12345'
            file = io.BytesIO(file_data)
            file.filename = 'dummy_file.png'
            with patch('flask_login.utils._get_user') as mock_get_user:
                mock_get_user.return_value = MockUser(test_username)
                resp = client.post('/upload',
                                   data={
                                       'File name': 'dummy_file.png',
                                       'File': (file, 'dummy_file.png')
                                   },
                                   content_type='multipart/form-data',
                                   follow_redirects=True)

                assert resp.status_code == 200
                assert b"File uploaded successfully." in resp.data


def test_unsuccessful_upload(client):
    """Tests the unsuccessful upload path by creating a mock Backend object and mock File, and asserting that correct error flash message is displayed.

    Args:
        client: Test client for the Flask app.
    """
    with patch.object(backend.Backend,
                      'get_all_page_names') as mock_get_all_page_names:
        mock_page_names = ['Page1', 'Page2', 'Page3']
        mock_get_all_page_names.return_value = mock_page_names
        with patch.object(backend.Backend, 'upload') as mock_upload:
            mock_upload.return_value = False

            file_data = b'12345'
            file = io.BytesIO(file_data)
            file.filename = 'dummy_file.png'

            with patch('flask_login.utils._get_user') as mock_get_user:
                mock_get_user.return_value = MockUser(test_username)
                resp = client.post('/upload',
                                   data={
                                       'File name': 'dummy_file.png',
                                       'File': (file, 'dummy_file.png')
                                   },
                                   content_type='multipart/form-data',
                                   follow_redirects=True)

                assert resp.status_code == 200
                assert b"File name is taken." in resp.data


def test_no_file_upload(client):
    """Tests the "no file submitted" path by providing a name but no file, and asserting that correct error flash message is displayed.

    Args:
        client: Test client for the Flask app.
    """
    with patch.object(backend.Backend,
                      'get_all_page_names') as mock_get_all_page_names:
        mock_page_names = ['Page1', 'Page2', 'Page3']
        mock_get_all_page_names.return_value = mock_page_names
        resp = client.post('/upload',
                           data={
                               'File name': 'dummy_file.png',
                           },
                           content_type='multipart/form-data',
                           follow_redirects=True)

        assert resp.status_code == 200
        assert b"No file selected." in resp.data


def test_signup_page(client):
    """Tests the signup route by asserting that the signup page is displayed.

    Args:
        client: Test client for the Flask app.
    """
    with patch.object(backend.Backend,
                      'get_all_page_names') as mock_get_all_page_names:
        mock_page_names = ['Page1', 'Page2', 'Page3']
        mock_get_all_page_names.return_value = mock_page_names
        resp = client.get("/signup")
        assert resp.status_code == 200
        assert b"<div id='signup-page'>" in resp.data


def test_successful_signup(client):
    """Tests the successful signup path by creating a mock Backend object and asserting that success flash message is displayed.

    Args:
        client: Test client for the Flask app.
    """
    with patch.object(backend.Backend,
                      'get_all_page_names') as mock_get_all_page_names:
        mock_page_names = ['Page1', 'Page2', 'Page3']
        mock_get_all_page_names.return_value = mock_page_names
        with patch.object(backend.Backend, 'sign_up') as mock_sign_up:
            mock_sign_up.return_value = True

            with patch('flask_login.utils._get_user') as mock_get_user:
                mock_get_user.return_value = MockUser('test_user')

                resp = client.post('/signup',
                                   data=dict(Username=test_username,
                                             Password=test_password),
                                   follow_redirects=True)

                assert resp.status_code == 200
                assert b"Account successfully created!" in resp.data
                assert current_user.is_authenticated


def test_taken_username_signup(client):
    """Tests the taken username signup path by creating a mock Backend object and asserting that the correct error flash message is displayed.

    Args:
        client: Test client for the Flask app.
    """
    with patch.object(backend.Backend,
                      'get_all_page_names') as mock_get_all_page_names:
        mock_page_names = ['Page1', 'Page2', 'Page3']
        mock_get_all_page_names.return_value = mock_page_names
        with patch.object(backend.Backend, 'sign_up') as mock_sign_up:
            mock_sign_up.return_value = False

            resp = client.post('/signup',
                               data=dict(Username=test_username,
                                         Password=test_password),
                               follow_redirects=True)

            assert resp.status_code == 200
            assert b"Username already exists. Please login or choose a different username." in resp.data


def test_invalid_password_signup(client):
    """Tests the invalid password signup path by creating a mock Backend object and asserting that the correct error flash message is displayed.

    Args:
        client: Test client for the Flask app.
    """
    with patch.object(backend.Backend,
                      'get_all_page_names') as mock_get_all_page_names:
        mock_page_names = ['Page1', 'Page2', 'Page3']
        mock_get_all_page_names.return_value = mock_page_names
        resp = client.post('/signup',
                           data=dict(Username=test_username,
                                     Password="invalid_password"),
                           follow_redirects=True)

        assert resp.status_code == 200
        assert b"Your new password does not meet the requirements." in resp.data


def test_page_uploads(client):
    """Tests the pages with parameterized routes route function.

    This function mocks the 'get_wiki_page' method of the Backend class. It ensures that the dummy test page exists.

    Args:
        client: Test client for the Flask app.
    """
    with patch.object(backend.Backend,
                      'get_all_page_names') as mock_get_all_page_names:
        mock_page_names = ['Page1', 'Page2', 'Page3']
        mock_get_all_page_names.return_value = mock_page_names
        with patch.object(backend.Backend,
                          'get_wiki_page') as mock_get_wiki_page:
            mock_content = 'Test wiki page content'
            mock_get_wiki_page.return_value = mock_content

            resp = client.get('/pages/TestPage')

            assert resp.status_code == 200
            assert mock_content in resp.get_data(as_text=True)


def test_pages(client):
    """ Tests the 'pages' route function. 

    This function mocks the 'get_all_page_names' method of the Backend class to return a list of mock page names.
    
    Args:
        client: Test client for the Flask app.
    """
    with patch.object(backend.Backend,
                      'get_all_page_names') as mock_get_all_page_names:
        mock_page_names = ['Page1', 'Page2', 'Page3']
        mock_get_all_page_names.return_value = mock_page_names
        with patch.object(backend.Backend,
                          'get_all_page_names') as mock_get_all_page_names:
            mock_page_names = ['Page1', 'Page2', 'Page3']
            mock_get_all_page_names.return_value = mock_page_names

            resp = client.get('/pages')

            assert resp.status_code == 200

            assert b"<div id='display-pages'>" in resp.data

            for page_name in mock_page_names:
                assert page_name in resp.get_data(as_text=True)


def test_about(client):
    """ Test the about route function.

    This function tests the behavior of the 'about' Flask route function by mocking the 'get_image' function of the Backend class using path.object().

    Args:
        client: Test client for the Flask app.
    """
    with patch.object(backend.Backend,
                      'get_all_page_names') as mock_get_all_page_names:
        mock_page_names = ['Page1', 'Page2', 'Page3']
        mock_get_all_page_names.return_value = mock_page_names
        with patch.object(backend.Backend, 'get_image') as mock_get_image:

            #Set up mock data thing

            resp = client.get('/about')

            assert resp.status_code == 200

            #check that images are present in html
            assert b"<div id='about-authors'>" in resp.data
            mock_get_image.assert_any_call('camila')
            mock_get_image.assert_any_call('sarah')
            mock_get_image.assert_any_call('ricardo')


def test_about_page_has_search_bar(client):
    '''Test function to verify that the about page has a search bar.

    Args:
        client: A Flask test client instance.
    '''
    with patch.object(backend.Backend,
                      'get_all_page_names') as mock_get_all_page_names:
        mock_page_names = ['Page1', 'Page2', 'Page3']
        mock_get_all_page_names.return_value = mock_page_names
        with patch.object(backend.Backend, 'get_image') as mock_get_image:
            mock_get_image = None
            response = client.get('/about')
            assert b'Search' in response.data


def test_home_page_has_search_bar(client):
    '''Test function to verify that the homepage has a search bar.

    Args:
        client: A Flask test client instance.
    '''
    with patch.object(backend.Backend,
                      'get_all_page_names') as mock_get_all_page_names:
        mock_page_names = ['Page1', 'Page2', 'Page3']
        mock_get_all_page_names.return_value = mock_page_names
        with patch.object(backend.Backend,
                          'get_contributors') as get_contributor:
            response = client.get('/')
            assert b'Search' in response.data


def test_pages_page_has_search_bar(client):
    '''Test function to verify that the pages page has a search bar.

    Args:
        client: A Flask test client instance.
    '''
    with patch.object(backend.Backend,
                      'get_all_page_names') as mock_get_all_page_names:
        mock_page_names = ['Page1', 'Page2', 'Page3']
        mock_get_all_page_names.return_value = mock_page_names
        with patch.object(backend.Backend,
                          'get_all_page_names') as mock_get_all_page_names:
            mock_get_all_page_names = None
            response = client.get('/pages')
            assert b'Search' in response.data


def test_uploaded_page_has_search_bar(client):
    '''Test function to verify that uploaded page has a search bar.

    Args:
        client: A Flask test client instance.
    '''
    with patch.object(backend.Backend,
                      'get_all_page_names') as mock_get_all_page_names:
        mock_page_names = ['Page1', 'Page2', 'Page3']
        mock_get_all_page_names.return_value = mock_page_names
        with patch.object(backend.Backend,
                          'get_wiki_page') as mock_get_wiki_page:
            mock_get_wiki_page = None
            response = client.get('/pages/cpu.html')
            assert b'Search' in response.data


def test_upload_page_has_search_bar(client):
    '''Test function to verify that upload page has a search bar.

    Args:
        client: A Flask test client instance.
    '''
    with patch.object(backend.Backend,
                      'get_all_page_names') as mock_get_all_page_names:
        mock_page_names = ['Page1', 'Page2', 'Page3']
        mock_get_all_page_names.return_value = mock_page_names
        response = client.get('/upload')
        assert b'Search' in response.data


def test_logout_page_has_search_bar(client):
    '''Test function to verify that the logout page has a search bar.

    Args:
        client: A Flask test client instance.
    '''
    with patch.object(backend.Backend,
                      'get_all_page_names') as mock_get_all_page_names:
        mock_page_names = ['Page1', 'Page2', 'Page3']
        mock_get_all_page_names.return_value = mock_page_names
        response = client.get('/logout')
        assert b'Search' in response.data


def test_login_page_has_search_bar(client):
    '''Test function to verify that the login page has a search bar.

    Args:
        client: A Flask test client instance.
    '''
    with patch.object(backend.Backend,
                      'get_all_page_names') as mock_get_all_page_names:
        mock_page_names = ['Page1', 'Page2', 'Page3']
        mock_get_all_page_names.return_value = mock_page_names
        response = client.get('/login')
        assert b'Search' in response.data


def test_signup_page_has_search_bar(client):
    '''Test function to verify that the signup page has a search bar.

    Args:
        client: A Flask test client instance.
    '''
    with patch.object(backend.Backend,
                      'get_all_page_names') as mock_get_all_page_names:
        mock_page_names = ['Page1', 'Page2', 'Page3']
        mock_get_all_page_names.return_value = mock_page_names
        response = client.get('/signup')
        assert b'Search' in response.data


def test_profile_page_has_search_bar(client):
    '''Test function to verify that the signup page has a search bar.

    Args:
        client: A Flask test client instance.
    '''
    with patch.object(backend.Backend,
                      'get_all_page_names') as mock_get_all_page_names:
        mock_page_names = ['Page1', 'Page2', 'Page3']
        mock_get_all_page_names.return_value = mock_page_names
        with patch.object(backend.Backend,
                          'get_profile_pic') as mock_profile_pic:
            mock_profile_pic.return_value = True
            with patch.object(backend.Backend,
                              'get_contributors') as get_contributor:
                with patch.object(backend.Backend, 'sign_in') as mock_sign_in:
                    mock_sign_in.return_value = True
                    with patch.object(backend.Backend,
                                      "get_user_files") as get_user_files:
                        get_user_files.return_value = ["file.html"]
                        with patch(
                                'flask_login.utils._get_user') as mock_get_user:
                            mock_get_user.return_value = MockUser(test_username)
                            response = client.get('/profile')
                            assert b'Search' in response.data


def test_profile_page(client):
    """Tests the profile route by asserting that the profile page is displayed.

    Args:
        client: Test client for the Flask app.
    """
    with patch.object(backend.Backend,
                      'get_all_page_names') as mock_get_all_page_names:
        mock_page_names = ['Page1', 'Page2', 'Page3']
        mock_get_all_page_names.return_value = mock_page_names
        with patch.object(backend.Backend,
                          'get_profile_pic') as mock_profile_pic:
            mock_profile_pic.return_value = True
            with patch.object(backend.Backend,
                              'get_contributors') as get_contributor:
                with patch.object(backend.Backend, 'sign_in') as mock_sign_in:
                    mock_sign_in.return_value = True
                    with patch.object(backend.Backend,
                                      "get_user_files") as get_user_files:
                        get_user_files.return_value = ["file.html"]
                        with patch(
                                'flask_login.utils._get_user') as mock_get_user:
                            mock_get_user.return_value = MockUser(test_username)

                            resp = client.post('/login',
                                               data=dict(
                                                   Username=test_username,
                                                   Password=test_password),
                                               follow_redirects=True)
                            resp = client.get("/profile")
                            assert resp.status_code == 200
                            assert b"<div id='profile-page'>" in resp.data


def test_successful_password_change(client):
    """Summary.

    Args:
        client: Test client for the Flask app.
    """
    with patch.object(backend.Backend, 'get_profile_pic') as mock_profile_pic:
        mock_profile_pic.return_value = True
        with patch.object(backend.Backend,
                          'get_all_page_names') as mock_get_all_page_names:
            mock_page_names = ['Page1', 'Page2', 'Page3']
            mock_get_all_page_names.return_value = mock_page_names
            with patch.object(backend.Backend,
                              'get_contributors') as get_contributor:
                with patch.object(backend.Backend, 'sign_in') as mock_sign_in:
                    mock_sign_in.return_value = True
                    with patch.object(backend.Backend,
                                      "get_user_files") as get_user_files:
                        get_user_files.return_value = ["file.html"]
                        with patch(
                                'flask_login.utils._get_user') as mock_get_user:
                            mock_get_user.return_value = MockUser(test_username)

                            resp = client.post('/login',
                                               data=dict(
                                                   Username=test_username,
                                                   Password=test_password),
                                               follow_redirects=True)

                            with patch.object(
                                    backend.Backend,
                                    'change_password') as mock_change_password:
                                mock_change_password.return_value = True

                                resp = client.post(
                                    '/change_password',
                                    data=dict(CurrentPassword='test_password1#',
                                              NewPassword='test_password2#'),
                                    follow_redirects=True)

                                assert resp.status_code == 200
                                assert b"Successfully updated password!" in resp.data


def test_same_password(client):
    """Summary.

    Args:
        client: Test client for the Flask app.
    """
    with patch.object(backend.Backend,
                      'get_all_page_names') as mock_get_all_page_names:
        mock_page_names = ['Page1', 'Page2', 'Page3']
        mock_get_all_page_names.return_value = mock_page_names
        with patch.object(backend.Backend,
                          'get_contributors') as get_contributor:
            with patch.object(backend.Backend, 'sign_in') as mock_sign_in:
                mock_sign_in.return_value = True

                with patch('flask_login.utils._get_user') as mock_get_user:
                    mock_get_user.return_value = MockUser(test_username)
                    with patch.object(backend.Backend,
                                      "get_user_files") as get_user_files:
                        get_user_files.return_value = ["file.html"]

                        resp = client.post('/login',
                                           data=dict(Username=test_username,
                                                     Password=test_password),
                                           follow_redirects=True)

                        resp = client.post('/change_password',
                                           data=dict(
                                               CurrentPassword=test_password,
                                               NewPassword=test_password),
                                           follow_redirects=True)

                        assert resp.status_code == 200
                        assert b"Passwords cannot match. Please try again." in resp.data


def test_incorrect_current_password(client):
    """Summary.

    Args:
        client: Test client for the Flask app.
    """
    with patch.object(backend.Backend,
                      'get_all_page_names') as mock_get_all_page_names:
        mock_page_names = ['Page1', 'Page2', 'Page3']
        mock_get_all_page_names.return_value = mock_page_names
        with patch.object(backend.Backend,
                          'get_profile_pic') as mock_profile_pic:
            mock_profile_pic.return_value = True
            with patch.object(backend.Backend,
                              "get_user_files") as get_user_files:
                get_user_files.return_value = ["file.html"]
                with patch.object(backend.Backend,
                                  'get_contributors') as get_contributor:
                    with patch.object(backend.Backend,
                                      'sign_in') as mock_sign_in:
                        mock_sign_in.return_value = True

                        with patch(
                                'flask_login.utils._get_user') as mock_get_user:
                            mock_get_user.return_value = MockUser(test_username)

                            resp = client.post('/login',
                                               data=dict(
                                                   Username=test_username,
                                                   Password=test_password),
                                               follow_redirects=True)
                            with patch.object(
                                    backend.Backend,
                                    'change_password') as mock_change_password:
                                mock_change_password.return_value = False
                                resp = client.post(
                                    '/change_password',
                                    data=dict(
                                        CurrentPassword='incorrect_password1#',
                                        NewPassword=test_password),
                                    follow_redirects=True)

                                assert resp.status_code == 200
                                assert b"Incorrect current password. Please try again." in resp.data


def test_invalid_new_password(client):
    """Summary.

    Args:
        client: Test client for the Flask app.
    """
    with patch.object(backend.Backend,
                      'get_all_page_names') as mock_get_all_page_names:
        mock_page_names = ['Page1', 'Page2', 'Page3']
        mock_get_all_page_names.return_value = mock_page_names
        with patch.object(backend.Backend,
                          'get_profile_pic') as mock_profile_pic:
            mock_profile_pic.return_value = True
            with patch.object(backend.Backend,
                              "get_user_files") as get_user_files:
                get_user_files.return_value = ["file.html"]
                with patch.object(backend.Backend,
                                  'get_contributors') as get_contributor:
                    with patch.object(backend.Backend,
                                      'sign_in') as mock_sign_in:
                        mock_sign_in.return_value = True

                        with patch(
                                'flask_login.utils._get_user') as mock_get_user:
                            mock_get_user.return_value = MockUser(test_username)

                            resp = client.post('/login',
                                               data=dict(
                                                   Username=test_username,
                                                   Password=test_password),
                                               follow_redirects=True)

                            with patch.object(
                                    backend.Backend,
                                    'change_password') as mock_change_password:
                                mock_change_password.return_value = False

                                resp = client.post(
                                    '/change_password',
                                    data=dict(CurrentPassword=test_password,
                                              NewPassword='invalid_password'),
                                    follow_redirects=True)

                                assert resp.status_code == 200
                                assert b"Your new password does not meet the requirements." in resp.data


def test_autocomplete(client):
    '''Test function to verify the functionality of autocomplete feature.

    Args:
        client: A Flask test client instance.
    '''
    with patch.object(backend.Backend,
                      'get_all_page_names') as mock_get_all_page_names:
        mock_page_names = ['Page1', 'Page2', 'Page3']
        mock_get_all_page_names.return_value = mock_page_names
        with patch.object(backend.Backend,
                          'get_contributors') as get_contributor:
            search_value = "CPU"

            resp = client.post("/",
                               data=dict(search_value=search_value),
                               follow_redirects=True)

            assert resp.status_code == 200
            assert b"<datalist id=\"list-pcparts\">" in resp.data
            assert b'<div id="autocompleteDropdown">' in resp.data


<<<<<<< HEAD
                assert resp.status_code == 200
                assert b"Your new password does not meet the requirements. Please make sure that it is 8 or more characters long and has at least 1 letter, 1 number, and 1 special symbol." in resp.data


def test_submit_reply(client):
    '''
    '''
    with patch.object(backend.Backend, 'get_faq') as get_faq:
        with patch.object(backend.Backend, 'submit_reply') as submit_reply:
            with patch('flask_login.utils._get_user') as mock_get_user:
                mock_get_user.return_value = MockUser('test_user')
                resp = client.post('/submit_reply', data={'reply': 'test', 'index': 0})
                assert resp.status_code == 200
                assert b"Successfully submitted reply." in resp.data
=======
def test_search_page(client):
    """
    """
    resp = client.post(
        '/search-results',
        data=dict(SearchInput='p',
                  MatchingResults='"psu.html,peripherals.html,pc-basics.html"'),
        follow_redirects=True)
    assert resp.status_code == 200
    assert b"<div id='search-results'>" in resp.data
    assert b"psu.html" in resp.data
    assert b"peripherals.html" in resp.data
    assert b"pc-basics.html" in resp.data


def test_successful_upload_profile_picture(client):
    with patch.object(backend.Backend,
                      'get_all_page_names') as mock_get_all_page_names:
        mock_page_names = ['Page1', 'Page2', 'Page3']
        mock_get_all_page_names.return_value = mock_page_names
        with patch.object(backend.Backend,
                          'get_profile_pic') as mock_profile_pic:
            mock_profile_pic.return_value = True
            with patch.object(backend.Backend,
                              "get_user_files") as get_user_files:
                get_user_files.return_value = ["file.html"]
                with patch.object(backend.Backend,
                                  'get_contributors') as get_contributor:
                    with patch.object(backend.Backend,
                                      'sign_in') as mock_sign_in:
                        mock_sign_in.return_value = True
                        with patch(
                                'flask_login.utils._get_user') as mock_get_user:
                            mock_get_user.return_value = MockUser(test_username)
                            with patch.object(backend.Backend,
                                              'change_profile_picture'
                                             ) as mock_change_profile_picture:
                                mock_change_profile_picture.return_value = True

                                file_data = b'12345'
                                file = io.BytesIO(file_data)
                                file.filename = 'dummy_file.png'

                                resp = client.post(
                                    '/upload-pfp',
                                    data={'File': (file, 'dummy_file.png')},
                                    content_type='multipart/form-data',
                                    follow_redirects=True)

                                assert resp.status_code == 200
                                assert b"Successfully updated profile picture." in resp.data


def test_unsuccessful_upload_profile_picture(client):
    with patch.object(backend.Backend,
                      'get_all_page_names') as mock_get_all_page_names:
        mock_page_names = ['Page1', 'Page2', 'Page3']
        mock_get_all_page_names.return_value = mock_page_names
        with patch.object(backend.Backend,
                          'get_profile_pic') as mock_profile_pic:
            mock_profile_pic.return_value = True
            with patch.object(backend.Backend,
                              "get_user_files") as get_user_files:
                get_user_files.return_value = ["file.html"]
                with patch.object(backend.Backend,
                                  'get_contributors') as get_contributor:
                    with patch.object(backend.Backend,
                                      'sign_in') as mock_sign_in:
                        mock_sign_in.return_value = True
                        with patch(
                                'flask_login.utils._get_user') as mock_get_user:
                            mock_get_user.return_value = MockUser(test_username)
                            with patch.object(backend.Backend,
                                              'change_profile_picture'
                                             ) as mock_change_profile_picture:
                                mock_change_profile_picture.return_value = False

                                file_data = b'12345'
                                file = io.BytesIO(file_data)
                                file.filename = 'dummy_file.html'

                                resp = client.post(
                                    '/upload-pfp',
                                    data={'File': (file, 'dummy_file.html')},
                                    content_type='multipart/form-data',
                                    follow_redirects=True)

                                assert resp.status_code == 200
                                assert b"Could not update profile picture." in resp.data


def test_no_file_upload_profile_picture(client):
    """
    """
    with patch.object(backend.Backend,
                      'get_all_page_names') as mock_get_all_page_names:
        mock_page_names = ['Page1', 'Page2', 'Page3']
        mock_get_all_page_names.return_value = mock_page_names
        with patch.object(backend.Backend,
                          'get_profile_pic') as mock_profile_pic:
            mock_profile_pic.return_value = True
            with patch.object(backend.Backend,
                              "get_user_files") as get_user_files:
                get_user_files.return_value = ["file.html"]
                with patch.object(backend.Backend,
                                  'get_contributors') as get_contributor:
                    with patch.object(backend.Backend,
                                      'sign_in') as mock_sign_in:
                        mock_sign_in.return_value = True
                        with patch(
                                'flask_login.utils._get_user') as mock_get_user:
                            mock_get_user.return_value = MockUser(test_username)

                            resp = client.post(
                                '/upload-pfp',
                                data={
                                    'File name': 'dummy_file.png',
                                },
                                content_type='multipart/form-data',
                                follow_redirects=True)

                            assert resp.status_code == 200
                            assert b"No file selected." in resp.data


def test_remove_profile_picture(client):
    with patch.object(backend.Backend,
                      'get_all_page_names') as mock_get_all_page_names:
        mock_page_names = ['Page1', 'Page2', 'Page3']
        mock_get_all_page_names.return_value = mock_page_names
        with patch.object(backend.Backend,
                          'get_profile_pic') as mock_profile_pic:
            mock_profile_pic.return_value = True
            with patch.object(backend.Backend,
                              "get_user_files") as get_user_files:
                get_user_files.return_value = ["file.html"]
                with patch.object(backend.Backend,
                                  'get_contributors') as get_contributor:
                    with patch.object(backend.Backend,
                                      'sign_in') as mock_sign_in:
                        mock_sign_in.return_value = True

                        with patch(
                                'flask_login.utils._get_user') as mock_get_user:
                            mock_get_user.return_value = MockUser(test_username)
                            with patch.object(backend.Backend,
                                              'change_profile_picture'
                                             ) as mock_change_profile_picture:
                                mock_change_profile_picture.return_value = True

                                file_data = b'12345'
                                file = io.BytesIO(file_data)
                                file.filename = 'dummy_file.png'

                                resp = client.post('/remove-pfp')

                                assert resp.status_code == 200
                                assert b"Successfully removed profile picture." in resp.data
>>>>>>> f0fbff38
<|MERGE_RESOLUTION|>--- conflicted
+++ resolved
@@ -1,12 +1,9 @@
 from flaskr import create_app, backend
 from flask import url_for, Flask
 from flask_login import LoginManager, login_user, login_required, logout_user, current_user, UserMixin
-<<<<<<< HEAD
 from unittest.mock import patch
 from unittest.mock import MagicMock, Mock
-=======
 from unittest.mock import patch, MagicMock
->>>>>>> f0fbff38
 import base64
 import io
 import pytest
@@ -847,22 +844,8 @@
             assert b'<div id="autocompleteDropdown">' in resp.data
 
 
-<<<<<<< HEAD
-                assert resp.status_code == 200
-                assert b"Your new password does not meet the requirements. Please make sure that it is 8 or more characters long and has at least 1 letter, 1 number, and 1 special symbol." in resp.data
-
-
-def test_submit_reply(client):
-    '''
-    '''
-    with patch.object(backend.Backend, 'get_faq') as get_faq:
-        with patch.object(backend.Backend, 'submit_reply') as submit_reply:
-            with patch('flask_login.utils._get_user') as mock_get_user:
-                mock_get_user.return_value = MockUser('test_user')
-                resp = client.post('/submit_reply', data={'reply': 'test', 'index': 0})
-                assert resp.status_code == 200
-                assert b"Successfully submitted reply." in resp.data
-=======
+
+                
 def test_search_page(client):
     """
     """
@@ -1021,4 +1004,61 @@
 
                                 assert resp.status_code == 200
                                 assert b"Successfully removed profile picture." in resp.data
->>>>>>> f0fbff38
+
+def test_submit_reply(client):
+    '''
+    '''
+    with patch.object(backend.Backend, 'get_faq') as get_faq:
+        with patch.object(backend.Backend, 'submit_reply') as submit_reply:
+            with patch('flask_login.utils._get_user') as mock_get_user:
+                mock_get_user.return_value = MockUser('test_user')
+                resp = client.post('/submit_reply', data={'reply': 'test', 'index': 0})
+                assert resp.status_code == 200
+                assert b"Successfully submitted reply." in resp.data
+
+def test_submit_question(client):
+    '''
+    '''
+    with patch.object(backend.Backend, 'get_faq') as get_faq:
+        with patch.object(backend.Backend, 'submit_question') as submit_question:
+            with patch('flask_login.utils._get_user') as mock_get_user:
+                mock_get_user.return_value = MockUser('test_user')
+                resp = client.post('/submit_question', data={'question': 'test'})
+                assert resp.status_code == 200
+                assert b"Successfully submitted question." in resp.data
+
+def test_faq_page_loggedin(client):
+    '''
+    '''
+    with patch.object(backend.Backend, 'get_faq') as get_faq:
+        get_faq.return_value = test_faq = [
+            {
+                "text" : "test question?",
+                "user" : test_username,
+                "replies" : []
+            }
+        ]        
+        with patch('flask_login.utils._get_user') as mock_get_user:
+            mock_get_user.return_value = MockUser('test_user')
+            resp = client.post('/FAQ')
+            assert resp.status_code == 200
+            assert b"<div id='reply-form'>" in resp.data
+            assert b"<div id='question-form'>" in resp.data
+            assert b"test question?" in resp.data
+
+def test_faq_page_loggedout(client):
+    '''
+    '''
+    with patch.object(backend.Backend, 'get_faq') as get_faq:
+        get_faq.return_value = test_faq = [
+            {
+                "text" : "test question?",
+                "user" : test_username,
+                "replies" : []
+            }
+        ]  
+        resp = client.post('/FAQ')
+        assert resp.status_code == 200
+        assert b"<div id='reply-form'>" not in resp.data
+        assert b"<div id='question-form'>" not in resp.data
+        assert b"test question?" in resp.data