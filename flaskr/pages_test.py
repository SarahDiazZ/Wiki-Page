--- conflicted
+++ resolved
@@ -365,7 +365,6 @@
         mock_get_image.assert_any_call('ricardo')
 
 
-<<<<<<< HEAD
 def test_about_page_has_search_bar(client):
 
     with patch.object(backend.Backend, 'get_image') as mock_get_image:
@@ -412,7 +411,8 @@
 def test_signup_page_has_search_bar(client):
     response = client.get('/signup')
     assert b'<input type="text" placeholder="Search for a PC part" name="search">' in response.data
-=======
+
+    
 def test_profile_page(client):
     """Tests the profile route by asserting that the profile page is displayed.
 
@@ -545,5 +545,4 @@
                                follow_redirects=True)
 
             assert resp.status_code == 200
-            assert b"Your new password does not meet the requirements. Please make sure that it is 8 or more characters long and has at least 1 letter, 1 number, and 1 special symbol." in resp.data
->>>>>>> 5f426cf7
+            assert b"Your new password does not meet the requirements. Please make sure that it is 8 or more characters long and has at least 1 letter, 1 number, and 1 special symbol." in resp.data